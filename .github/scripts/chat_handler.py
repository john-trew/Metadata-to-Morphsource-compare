--- conflicted
+++ resolved
@@ -201,11 +201,8 @@
         response = _call_openai(
             client,
             conversation,
-<<<<<<< HEAD
             model="gpt-5",
-=======
             model="gpt-4",
->>>>>>> ec431143
             tools=TOOLS,
             tool_choice="auto",
         )
@@ -245,11 +242,7 @@
         second_response = _call_openai(
             client,
             conversation,
-<<<<<<< HEAD
             model="gpt-5",
-=======
-            model="gpt-4",
->>>>>>> ec431143
         )
 
         return {
