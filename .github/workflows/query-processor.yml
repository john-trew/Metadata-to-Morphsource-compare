name: Query Processor

on:
  workflow_dispatch:
    inputs:
      query:
        description: 'Query text to process'
        required: true
        type: string
      issue_number:
        description: 'Issue number to post results to (optional)'
        required: false
        type: string
  repository_dispatch:
    types: [query_request]

jobs:
  query-formatter:
    name: ChatGPT Query Formatter
    runs-on: ubuntu-latest
    outputs:
      formatted_query: ${{ steps.format.outputs.formatted_query }}
      api_params: ${{ steps.format.outputs.api_params }}
    
    steps:
      - name: Checkout repository
        uses: actions/checkout@v4
      
      - name: Set up Python
        uses: actions/setup-python@v4
        with:
          python-version: '3.10'
      
      - name: Install dependencies
        run: |
          python -m pip install --upgrade pip
          pip install openai
      
      - name: Extract query
        id: get-query
        env:
          DISPATCH_QUERY: ${{ inputs.query }}
          PAYLOAD_QUERY: ${{ github.event.client_payload.query }}
        run: |
          if [ "${{ github.event_name }}" = "workflow_dispatch" ]; then
            echo "query=$DISPATCH_QUERY" >> $GITHUB_OUTPUT
          else
            echo "query=$PAYLOAD_QUERY" >> $GITHUB_OUTPUT
          fi
      
      - name: Format query with ChatGPT
        id: format
        env:
          OPENAI_API_KEY: ${{ secrets.OPENAI_API_KEY }}
        run: |
          python - <<'EOF'
          import os
          import json
          import sys
          from openai import OpenAI

          query = "${{ steps.get-query.outputs.query }}"
          
          print(f"Formatting query with ChatGPT: {query}")
          
          api_key = os.environ.get('OPENAI_API_KEY')
          if not api_key:
              print("✗ OPENAI_API_KEY not configured")
              # Fallback to using raw query
              with open(os.environ['GITHUB_OUTPUT'], 'a') as f:
                  f.write(f"formatted_query={query}\n")
                  f.write(f'api_params={{"q": "{query}", "per_page": 10}}\n')
              sys.exit(0)
          
          try:
              client = OpenAI(api_key=api_key)
              
              # Ask ChatGPT to format the query for MorphoSource API
              system_prompt = "You are an expert at formatting natural language queries into MorphoSource API search parameters. Extract the core scientific search terms from the user query, removing conversational words. The API accepts 'q' (query string) and 'per_page' (number of results, max 100) parameters. Return a JSON object with 'search_query' and 'api_params' fields. Examples: 'Tell me about lizard specimens' becomes {\"search_query\": \"lizard\", \"api_params\": {\"q\": \"lizard\", \"per_page\": 10}}. Return ONLY valid JSON, no other text."

              messages = [
                  {
                      "role": "system",
                      "content": system_prompt
                  },
                  {
                      "role": "user",
                      "content": f"Format this query for MorphoSource API: {query}"
                  }
              ]
              
              response = client.chat.completions.create(
                  model="gpt-4",
                  messages=messages,
                  temperature=0.3,
                  max_tokens=200
              )
              
              result_text = response.choices[0].message.content.strip()
              print(f"ChatGPT response: {result_text}")
              
              # Parse the JSON response
              try:
                  result = json.loads(result_text)
                  formatted_query = result.get('search_query', query)
                  api_params = result.get('api_params', {'q': formatted_query, 'per_page': 10})
              except json.JSONDecodeError:
                  # Fallback if JSON parsing fails
                  print("Warning: Could not parse JSON response, using original query")
                  formatted_query = query
                  api_params = {'q': query, 'per_page': 10}
              
              print(f"✓ Formatted query: {formatted_query}")
              print(f"✓ API params: {json.dumps(api_params)}")
              
              # Save to output file for artifact
              with open('formatted_query.json', 'w') as f:
                  json.dump({
                      'original_query': query,
                      'formatted_query': formatted_query,
                      'api_params': api_params
                  }, f, indent=2)
              
              # Set output for next job
              with open(os.environ['GITHUB_OUTPUT'], 'a') as f:
                  f.write(f"formatted_query={formatted_query}\n")
                  f.write(f"api_params={json.dumps(api_params)}\n")
          
          except Exception as e:
              print(f"✗ Error: {str(e)}")
              # Fallback to using raw query
              with open(os.environ['GITHUB_OUTPUT'], 'a') as f:
                  f.write(f"formatted_query={query}\n")
                  f.write(f'api_params={{"q": "{query}", "per_page": 10}}\n')
          EOF
      
      - name: Upload Formatted Query
        uses: actions/upload-artifact@v4
        with:
          name: formatted-query
          path: formatted_query.json

  morphosource-api:
    name: MorphoSource API Query
    runs-on: ubuntu-latest
    needs: query-formatter
    outputs:
      results: ${{ steps.search.outputs.results }}
    
    steps:
      - name: Checkout repository
        uses: actions/checkout@v4
      
      - name: Set up Python
        uses: actions/setup-python@v4
        with:
          python-version: '3.10'
      
      - name: Install dependencies
        run: |
          python -m pip install --upgrade pip
          pip install requests
      
      - name: Download Formatted Query
        uses: actions/download-artifact@v4
        with:
          name: formatted-query
      
      - name: Search MorphoSource
        id: search
        env:
          MORPHOSOURCE_API_KEY: ${{ secrets.MORPHOSOURCE_API_KEY }}
<<<<<<< HEAD
          QUERY_TEXT: ${{ steps.get-query.outputs.query }}
=======
          FORMATTED_QUERY: ${{ needs.query-formatter.outputs.formatted_query }}
          API_PARAMS: ${{ needs.query-formatter.outputs.api_params }}
>>>>>>> 83b76421
        run: |
          python - <<'EOF'
          import os
          import json
          import requests
          import sys

<<<<<<< HEAD
          query = os.environ.get('QUERY_TEXT', '')
=======
          formatted_query = os.environ.get('FORMATTED_QUERY', '')
          api_params_str = os.environ.get('API_PARAMS', '{}')
          
          try:
              api_params = json.loads(api_params_str)
          except:
              api_params = {'q': formatted_query, 'per_page': 10}
          
>>>>>>> 83b76421
          api_key = os.environ.get('MORPHOSOURCE_API_KEY', '')
          
          print(f"Searching MorphoSource with formatted query: {formatted_query}")
          print(f"API parameters: {json.dumps(api_params)}")
          
          # MorphoSource API configuration
          MORPHOSOURCE_API_BASE = "https://www.morphosource.org/api"
          
          headers = {}
          if api_key:
              headers['Authorization'] = f'Bearer {api_key}'
          
          try:
              # Search specimens
              search_url = f"{MORPHOSOURCE_API_BASE}/specimens"
              
              response = requests.get(search_url, params=api_params, headers=headers, timeout=30)
              
              if response.status_code == 200:
                  data = response.json()
                  print(f"✓ Found results from specimens endpoint")
                  print(json.dumps(data, indent=2))
                  
                  # Save to output
                  with open('morphosource_results.json', 'w') as f:
                      json.dump(data, f, indent=2)
                  
                  # Set output (truncated for GitHub Actions)
                  results_summary = {
                      "status": "success",
                      "count": len(data.get('specimens', [])),
                      "formatted_query": formatted_query
                  }
                  with open(os.environ['GITHUB_OUTPUT'], 'a') as f:
                      f.write(f"results={json.dumps(results_summary)}\n")
              else:
                  print(f"⚠ API returned status {response.status_code}")
                  print(f"Response: {response.text[:500]}")
                  
                  error_data = {
                      "status": "error",
                      "code": response.status_code,
                      "message": response.text[:200]
                  }
                  with open('morphosource_results.json', 'w') as f:
                      json.dump(error_data, f, indent=2)
                  
                  with open(os.environ['GITHUB_OUTPUT'], 'a') as f:
                      f.write(f"results={json.dumps(error_data)}\n")
          
          except Exception as e:
              print(f"✗ Error: {str(e)}")
              error_data = {"status": "error", "message": str(e)}
              with open('morphosource_results.json', 'w') as f:
                  json.dump(error_data, f, indent=2)
              
              with open(os.environ['GITHUB_OUTPUT'], 'a') as f:
                  f.write(f"results={json.dumps(error_data)}\n")
              sys.exit(1)
          EOF
      
      - name: Upload MorphoSource Results
        uses: actions/upload-artifact@v4
        with:
          name: morphosource-results
          path: morphosource_results.json

  chatgpt-processing:
    name: ChatGPT Query Processing
    runs-on: ubuntu-latest
    needs: [query-formatter, morphosource-api]
    
    steps:
      - name: Checkout repository
        uses: actions/checkout@v4
      
      - name: Set up Python
        uses: actions/setup-python@v4
        with:
          python-version: '3.10'
      
      - name: Install dependencies
        run: |
          python -m pip install --upgrade pip
          pip install openai requests
      
      - name: Download MorphoSource Results
        uses: actions/download-artifact@v4
        with:
          name: morphosource-results
      
      - name: Download Formatted Query
        uses: actions/download-artifact@v4
        with:
          name: formatted-query
      
      - name: Extract query
        id: get-query
        env:
          DISPATCH_QUERY: ${{ inputs.query }}
          PAYLOAD_QUERY: ${{ github.event.client_payload.query }}
        run: |
          if [ "${{ github.event_name }}" = "workflow_dispatch" ]; then
            echo "query=$DISPATCH_QUERY" >> $GITHUB_OUTPUT
          else
            echo "query=$PAYLOAD_QUERY" >> $GITHUB_OUTPUT
          fi
      
      - name: Process with ChatGPT
        env:
          OPENAI_API_KEY: ${{ secrets.OPENAI_API_KEY }}
          QUERY_TEXT: ${{ steps.get-query.outputs.query }}
        run: |
          python - <<'EOF'
          import os
          import json
          from openai import OpenAI

          query = os.environ.get('QUERY_TEXT', '')
          
          print(f"Processing query with ChatGPT: {query}")
          
          # Load MorphoSource results
          try:
              with open('morphosource_results.json', 'r') as f:
                  morphosource_data = json.load(f)
          except Exception as e:
              print(f"Warning: Could not load MorphoSource results: {e}")
              morphosource_data = {}
          
          # Load formatted query information
          formatted_query_info = {}
          try:
              with open('formatted_query.json', 'r') as f:
                  formatted_query_info = json.load(f)
          except Exception as e:
              print(f"Warning: Could not load formatted query: {e}")
          
          api_key = os.environ.get('OPENAI_API_KEY')
          if not api_key:
              print("✗ OPENAI_API_KEY not configured")
              result = {
                  "status": "error",
                  "message": "OPENAI_API_KEY not configured"
              }
              with open('chatgpt_response.json', 'w') as f:
                  json.dump(result, f, indent=2)
              exit(0)
          
          try:
              client = OpenAI(api_key=api_key)
              
              # Build context with MorphoSource data
              context = f"User query: {query}\n\n"
              
              if formatted_query_info:
                  context += f"Formatted search query: {formatted_query_info.get('formatted_query', 'N/A')}\n"
                  context += f"API parameters used: {json.dumps(formatted_query_info.get('api_params', {}))}\n\n"
              
              context += "MorphoSource API Results:\n"
              context += json.dumps(morphosource_data, indent=2)
              
              messages = [
                  {
                      "role": "system",
                      "content": "You are a helpful assistant that answers questions about MorphoSource data. The user's natural language query has been automatically formatted into a MorphoSource API search query. Use the provided API results to give accurate, informative responses about the specimens found."
                  },
                  {
                      "role": "user",
                      "content": context
                  }
              ]
              
              response = client.chat.completions.create(
                  model="gpt-4",
                  messages=messages,
                  max_tokens=1000
              )
              
              answer = response.choices[0].message.content
              print(f"✓ ChatGPT Response:\n{answer}")
              
              result = {
                  "status": "success",
                  "query": query,
                  "response": answer,
                  "morphosource_summary": morphosource_data.get('status', 'unknown')
              }
              
              with open('chatgpt_response.json', 'w') as f:
                  json.dump(result, f, indent=2)
              
              print("\n" + "="*60)
              print("FINAL RESPONSE")
              print("="*60)
              print(answer)
              print("="*60)
          
          except Exception as e:
              print(f"✗ Error: {str(e)}")
              result = {
                  "status": "error",
                  "message": str(e)
              }
              with open('chatgpt_response.json', 'w') as f:
                  json.dump(result, f, indent=2)
          EOF
      
      - name: Upload ChatGPT Response
        uses: actions/upload-artifact@v4
        with:
          name: chatgpt-response
          path: chatgpt_response.json
      
      - name: Summary
        env:
          QUERY_TEXT: ${{ steps.get-query.outputs.query }}
          MORPHOSOURCE_RESULTS: ${{ needs.morphosource-api.outputs.results }}
        run: |
          echo "## Query Processing Complete ✓" >> $GITHUB_STEP_SUMMARY
          echo "" >> $GITHUB_STEP_SUMMARY
          echo "**Query:** $QUERY_TEXT" >> $GITHUB_STEP_SUMMARY
          echo "" >> $GITHUB_STEP_SUMMARY
          echo "### Results" >> $GITHUB_STEP_SUMMARY
          echo "" >> $GITHUB_STEP_SUMMARY
          echo "📊 **MorphoSource Results:** $MORPHOSOURCE_RESULTS" >> $GITHUB_STEP_SUMMARY
          echo "" >> $GITHUB_STEP_SUMMARY
          if [ -f chatgpt_response.json ]; then
            echo "🤖 **ChatGPT Response:**" >> $GITHUB_STEP_SUMMARY
            echo '```json' >> $GITHUB_STEP_SUMMARY
            cat chatgpt_response.json >> $GITHUB_STEP_SUMMARY
            echo '```' >> $GITHUB_STEP_SUMMARY
          fi
      
      - name: Post results to issue
        if: ${{ inputs.issue_number != '' }}
        env:
          ISSUE_NUMBER: ${{ inputs.issue_number }}
          QUERY: ${{ steps.get-query.outputs.query }}
          MORPHOSOURCE_RESULTS: ${{ needs.morphosource-api.outputs.results }}
        uses: actions/github-script@v7
        with:
          script: |
            const fs = require('fs');
            const issueNumber = parseInt(process.env.ISSUE_NUMBER || '0');
            
            if (!issueNumber) {
              console.log('No issue number provided, skipping comment');
              return;
            }
            
            try {
              // Read the ChatGPT response
              let responseText = 'Processing completed. See workflow artifacts for details.';
              
              if (fs.existsSync('chatgpt_response.json')) {
                const responseData = JSON.parse(fs.readFileSync('chatgpt_response.json', 'utf8'));
                
                if (responseData.status === 'success' && responseData.response) {
                  responseText = responseData.response;
                } else if (responseData.status === 'error') {
                  responseText = '⚠️ Error: ' + responseData.message;
                }
              }
              
              const query = process.env.QUERY || 'N/A';
              const morphosourceResults = process.env.MORPHOSOURCE_RESULTS || '{}';
              
              // Build the comment body
              const commentBody = '## ✅ Query Processing Complete\n\n' +
                '**Query:** ' + query + '\n\n' +
                '---\n\n' +
                '### 🤖 ChatGPT Response\n\n' +
                responseText + '\n\n' +
                '---\n\n' +
                '### 📊 MorphoSource API Results\n\n' +
                '```json\n' +
                morphosourceResults + '\n' +
                '```\n\n' +
                '---\n\n' +
                '**View full details:** [Workflow Run](https://github.com/' + context.repo.owner + '/' + context.repo.repo + '/actions/runs/' + context.runId + ')\n\n' +
                '*Download artifacts from the workflow run for complete JSON responses.*';
              
              // Post comment with results
              await github.rest.issues.createComment({
                owner: context.repo.owner,
                repo: context.repo.repo,
                issue_number: issueNumber,
                body: commentBody
              });
              
              // Update issue labels
              await github.rest.issues.update({
                owner: context.repo.owner,
                repo: context.repo.repo,
                issue_number: issueNumber,
                labels: ['query-request', 'completed'],
                state: 'closed'
              });
              
              console.log('Successfully posted results to issue #' + issueNumber);
              
            } catch (error) {
              console.error('Error posting to issue:', error);
              // Don't fail the workflow if posting fails
            }<|MERGE_RESOLUTION|>--- conflicted
+++ resolved
@@ -170,12 +170,9 @@
         id: search
         env:
           MORPHOSOURCE_API_KEY: ${{ secrets.MORPHOSOURCE_API_KEY }}
-<<<<<<< HEAD
           QUERY_TEXT: ${{ steps.get-query.outputs.query }}
-=======
           FORMATTED_QUERY: ${{ needs.query-formatter.outputs.formatted_query }}
           API_PARAMS: ${{ needs.query-formatter.outputs.api_params }}
->>>>>>> 83b76421
         run: |
           python - <<'EOF'
           import os
@@ -183,9 +180,7 @@
           import requests
           import sys
 
-<<<<<<< HEAD
           query = os.environ.get('QUERY_TEXT', '')
-=======
           formatted_query = os.environ.get('FORMATTED_QUERY', '')
           api_params_str = os.environ.get('API_PARAMS', '{}')
           
@@ -194,7 +189,6 @@
           except:
               api_params = {'q': formatted_query, 'per_page': 10}
           
->>>>>>> 83b76421
           api_key = os.environ.get('MORPHOSOURCE_API_KEY', '')
           
           print(f"Searching MorphoSource with formatted query: {formatted_query}")
